package main

import (
	"database/sql"
	"fmt"
	"io"
	"log"
	"net/http"
	"os"
	"strings"
	"time"

	"github.com/gin-gonic/gin"
	"github.com/juju/ratelimit"
	_ "github.com/lib/pq"
)

var db *sql.DB

type LogEntry struct {
	ID        int       `json:"id"`
	Source    string    `json:"source"`
	TimeStamp time.Time `json:"timestamp"`
	Message   string    `json:"message"`
}

// Initialize Database
func initDB() {
	var err error
	connstr := os.Getenv("DATABASE_URL")
	if connstr == "" {
		log.Fatal("DATABASE_URL must be set")
	}

	db, err = sql.Open("postgres", connstr)
	if err != nil {
		log.Fatal("Failed to connect to database:", err)
	}

	_, err = db.Exec(`CREATE TABLE IF NOT EXISTS logs (
		id SERIAL PRIMARY KEY,
		source TEXT,
		timestamp TIMESTAMP DEFAULT Now(),
		message TEXT
	)`)
	if err != nil {
		log.Fatal("Failed to create table:", err)
	}
}

// Save Log Entry
func saveLog(source, message string) error {
	_, err := db.Exec("INSERT INTO logs (source, message) VALUES ($1, $2)", source, message)
	return err
}

// Middleware: API Authentication
func apiAuthentication() gin.HandlerFunc {
	return func(c *gin.Context) {
		apiKey := c.GetHeader("X-API-KEY")
		expectedKey := os.Getenv("API_KEY")
		if apiKey != expectedKey {
			c.JSON(http.StatusUnauthorized, gin.H{"error": "Invalid API key"})
			c.Abort()
			return
		}
		c.Next()
	}
}

// Middleware: Rate Limiting (only for secure routes)
func rateLimitMiddleware() gin.HandlerFunc {
	bucket := ratelimit.NewBucket(1*time.Second, 5)
	return func(c *gin.Context) {
		if bucket.TakeAvailable(1) == 0 {
			c.JSON(http.StatusTooManyRequests, gin.H{"error": "Too many requests"})
			c.Abort()
			return
		}
		c.Next()
	}
}

// Receive Logs from Heroku (No Authentication)
func receiveLogs(c *gin.Context) {
	// Ensure the request comes from Heroku Logplex
	userAgent := c.GetHeader("User-Agent")
	if !strings.Contains(userAgent, "Logplex") {
		c.JSON(http.StatusUnauthorized, gin.H{"error": "Unauthorized source"})
		return
	}

<<<<<<< HEAD
=======
func receiveLogs(c *gin.Context) {
	herokuUserAgent := "Logplex"
	userAgent := c.GetHeader("User-Agent")

	if !strings.Contains(userAgent, herokuUserAgent) {
		c.JSON(http.StatusUnauthorized, gin.H{"error": "Unauthorized"})
		c.Abort()
		return
	}

>>>>>>> 05d8ee87
	body, err := io.ReadAll(c.Request.Body)
	if err != nil {
		c.JSON(http.StatusInternalServerError, gin.H{"error": "Error reading request body"})
		return
	}

	logData := strings.TrimSpace(string(body))
	parts := strings.SplitN(logData, " ", 2)
	if len(parts) < 2 {
		c.JSON(http.StatusBadRequest, gin.H{"error": "Invalid log entry"})
		return
	}
<<<<<<< HEAD
	source, message := parts[0], parts[1]

	// Save Log Asynchronously
=======

	source := parts[0]
	message := parts[1]

>>>>>>> 05d8ee87
	go func() {
		err := saveLog(source, message)
		if err != nil {
			fmt.Println("Error saving log entry:", err)
		}
	}()

	c.JSON(http.StatusOK, gin.H{"status": "Log entry saved"})
}

func getLogs(c *gin.Context) {
	rows, err := db.Query("SELECT id, source, timestamp, message FROM logs ORDER BY timestamp DESC LIMIT 100")
	if err != nil {
		c.JSON(http.StatusInternalServerError, gin.H{"error": "Failed to fetch logs"})
		return
	}
	defer rows.Close()

	var logs []LogEntry
	for rows.Next() {
		var log LogEntry
		if err := rows.Scan(&log.ID, &log.Source, &log.TimeStamp, &log.Message); err != nil {
			c.JSON(http.StatusInternalServerError, gin.H{"error": "Error scanning logs"})
			return
		}
		logs = append(logs, log)
	}

	c.JSON(http.StatusOK, logs)
}

// Main Function
func main() {
	gin.SetMode(gin.ReleaseMode)

	initDB()
<<<<<<< HEAD
	defer db.Close()

	router := gin.Default()
=======
	router := gin.Default()
	router.SetTrustedProxies([]string{"0.0.0.0"})
	router.Use(rateLimitMiddleware())
>>>>>>> 05d8ee87

	router.POST("/logs", receiveLogs)

	// Secure Routes for Fetching Logs
	authorized := router.Group("/")
	authorized.Use(apiAuthentication(), rateLimitMiddleware())
	authorized.GET("/logs", getLogs)

	router.Run(":8080")
}<|MERGE_RESOLUTION|>--- conflicted
+++ resolved
@@ -90,19 +90,6 @@
 		return
 	}
 
-<<<<<<< HEAD
-=======
-func receiveLogs(c *gin.Context) {
-	herokuUserAgent := "Logplex"
-	userAgent := c.GetHeader("User-Agent")
-
-	if !strings.Contains(userAgent, herokuUserAgent) {
-		c.JSON(http.StatusUnauthorized, gin.H{"error": "Unauthorized"})
-		c.Abort()
-		return
-	}
-
->>>>>>> 05d8ee87
 	body, err := io.ReadAll(c.Request.Body)
 	if err != nil {
 		c.JSON(http.StatusInternalServerError, gin.H{"error": "Error reading request body"})
@@ -115,16 +102,9 @@
 		c.JSON(http.StatusBadRequest, gin.H{"error": "Invalid log entry"})
 		return
 	}
-<<<<<<< HEAD
 	source, message := parts[0], parts[1]
 
 	// Save Log Asynchronously
-=======
-
-	source := parts[0]
-	message := parts[1]
-
->>>>>>> 05d8ee87
 	go func() {
 		err := saveLog(source, message)
 		if err != nil {
@@ -161,15 +141,9 @@
 	gin.SetMode(gin.ReleaseMode)
 
 	initDB()
-<<<<<<< HEAD
 	defer db.Close()
 
 	router := gin.Default()
-=======
-	router := gin.Default()
-	router.SetTrustedProxies([]string{"0.0.0.0"})
-	router.Use(rateLimitMiddleware())
->>>>>>> 05d8ee87
 
 	router.POST("/logs", receiveLogs)
 
